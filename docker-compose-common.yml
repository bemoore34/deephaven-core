--- conflicted
+++ resolved
@@ -2,11 +2,7 @@
 
 services:
   grpc-api:
-<<<<<<< HEAD
-    image: deephaven/demo-grpc-api:local-build
-=======
     image: ${DEEPHAVEN_SERVER_IMAGE}
->>>>>>> 4e828f37
 
     environment:
       # https://bugs.openjdk.java.net/browse/JDK-8230305
