package io.deephaven.grpc_api.runner;

import io.deephaven.engine.updategraph.UpdateGraphProcessor;
import io.deephaven.engine.table.impl.perf.QueryPerformanceRecorder;
import io.deephaven.engine.util.AbstractScriptSession;
import io.deephaven.engine.table.impl.util.MemoryTableLoggers;
import io.deephaven.engine.table.impl.util.ProcessMemoryTracker;
import io.deephaven.engine.table.impl.perf.UpdatePerformanceTracker;
import io.deephaven.grpc_api.appmode.ApplicationInjector;
import io.deephaven.grpc_api.console.ConsoleServiceGrpcImpl;
import io.deephaven.grpc_api.log.LogInit;
import io.deephaven.grpc_api.session.SessionService;
import io.deephaven.grpc_api.uri.UriResolver;
import io.deephaven.grpc_api.uri.UriResolvers;
import io.deephaven.internal.log.LoggerFactory;
import io.deephaven.io.logger.Logger;
import io.deephaven.grpc_api.uri.UriResolversInstance;
import io.deephaven.util.annotations.VisibleForTesting;
import io.deephaven.util.process.ProcessEnvironment;
import io.deephaven.util.process.ShutdownManager;
import io.grpc.Server;
import io.grpc.health.v1.HealthCheckResponse;
import io.grpc.protobuf.services.HealthStatusManager;

import javax.inject.Inject;
import java.io.IOException;
import java.util.concurrent.TimeUnit;

/**
 * Entrypoint for the Deephaven gRPC server, starting the various engine and script components, running any specified
 * application, and enabling the gRPC endpoints to be accessed by consumers.
 */
public class DeephavenApiServer {
    private static final Logger log = LoggerFactory.getLogger(DeephavenApiServer.class);

<<<<<<< HEAD
    public static void start(DeephavenApiServer server, SessionService sessionService)
            throws IOException, ClassNotFoundException, InterruptedException {
        // Stop accepting new gRPC requests.
        ProcessEnvironment.getGlobalShutdownManager().registerTask(ShutdownManager.OrderingCategory.FIRST,
                server.server::shutdown);

        // Close outstanding sessions to give any gRPCs closure.
        ProcessEnvironment.getGlobalShutdownManager().registerTask(ShutdownManager.OrderingCategory.MIDDLE,
                sessionService::onShutdown);

        // Finally wait for gRPC to exit now.
        ProcessEnvironment.getGlobalShutdownManager().registerTask(ShutdownManager.OrderingCategory.LAST, () -> {
            try {
                if (!server.server.awaitTermination(10, TimeUnit.SECONDS)) {
                    log.error().append(
                            "The gRPC server did not terminate in a reasonable amount of time. Invoking shutdownNow().")
                            .endl();
                    server.server.shutdownNow();
                }
            } catch (final InterruptedException ignored) {
            }
        });

        server.start();
        server.blockUntilShutdown();

    }

=======
>>>>>>> e1371861
    private final Server server;
    private final UpdateGraphProcessor ugp;
    private final LogInit logInit;
    private final ConsoleServiceGrpcImpl consoleService;
    private final ApplicationInjector applicationInjector;
<<<<<<< HEAD
    private final ApplicationServiceGrpcImpl applicationService;
    private final HealthStatusManager healthStatusManager;
=======
    private final UriResolvers uriResolvers;
    private final SessionService sessionService;
>>>>>>> e1371861

    @Inject
    public DeephavenApiServer(
            final Server server,
            final UpdateGraphProcessor ugp,
            final LogInit logInit,
            final ConsoleServiceGrpcImpl consoleService,
            final ApplicationInjector applicationInjector,
<<<<<<< HEAD
            final ApplicationServiceGrpcImpl applicationService,
            final HealthStatusManager healthStatusManager) {
=======
            final UriResolvers uriResolvers,
            final SessionService sessionService) {
>>>>>>> e1371861
        this.server = server;
        this.ugp = ugp;
        this.logInit = logInit;
        this.consoleService = consoleService;
        this.applicationInjector = applicationInjector;
<<<<<<< HEAD
        this.applicationService = applicationService;
        this.healthStatusManager = healthStatusManager;
=======
        this.uriResolvers = uriResolvers;
        this.sessionService = sessionService;
>>>>>>> e1371861
    }

    @VisibleForTesting
    public Server server() {
        return server;
    }

    /**
     * Starts the various server components, and blocks until the gRPC server has shut down. That shutdown is mediated
     * by the ShutdownManager, and will call the gRPC server to shut it down when the process is itself shutting down.
     * Only once that is complete will this method return.
     *
     * @throws IOException thrown in event of an error with logging, finding and running an application, and starting
     *         the gRPC service.
     * @throws ClassNotFoundException thrown if a class can't be found while finding and running an application.
     * @throws InterruptedException thrown if this thread is interrupted while blocking for the server to halt.
     */
    public void run() throws IOException, ClassNotFoundException, InterruptedException {
        // Stop accepting new gRPC requests.
        ProcessEnvironment.getGlobalShutdownManager().registerTask(ShutdownManager.OrderingCategory.FIRST,
                server::shutdown);

        // Close outstanding sessions to give any gRPCs closure.
        ProcessEnvironment.getGlobalShutdownManager().registerTask(ShutdownManager.OrderingCategory.MIDDLE,
                sessionService::onShutdown);

        // Finally wait for gRPC to exit now.
        ProcessEnvironment.getGlobalShutdownManager().registerTask(ShutdownManager.OrderingCategory.LAST, () -> {
            try {
                if (!server.awaitTermination(10, TimeUnit.SECONDS)) {
                    log.error().append(
                            "The gRPC server did not terminate in a reasonable amount of time. Invoking shutdownNow().")
                            .endl();
                    server.shutdownNow();
                }
            } catch (final InterruptedException ignored) {
            }
        });

        log.info().append("Configuring logging...").endl();
        logInit.run();

        MemoryTableLoggers.maybeStartStatsCollection();

        log.info().append("Creating/Clearing Script Cache...").endl();
        AbstractScriptSession.createScriptCache();

        log.info().append("Initializing Script Session...").endl();
        consoleService.initializeGlobalScriptSession();

        log.info().append("Starting UGP...").endl();
        ugp.start();

        log.info().append("Starting Performance Trackers...").endl();
        QueryPerformanceRecorder.installPoolAllocationRecorder();
        QueryPerformanceRecorder.installUpdateGraphLockInstrumentation();
        UpdatePerformanceTracker.start();
        ProcessMemoryTracker.start();

        for (UriResolver resolver : uriResolvers.resolvers()) {
            log.debug().append("Found table resolver ").append(resolver.getClass().toString()).endl();
        }
        UriResolversInstance.init(uriResolvers);

        // inject applications before we start the gRPC server
        applicationInjector.run();

        log.info().append("Starting server...").endl();
        server.start();
        server.awaitTermination();
    }

    void startForUnitTests() throws IOException {
        log.info().append("Starting server...").endl();
        server.start();
        healthStatusManager.setStatus("", HealthCheckResponse.ServingStatus.SERVING);
    }

}<|MERGE_RESOLUTION|>--- conflicted
+++ resolved
@@ -33,49 +33,13 @@
 public class DeephavenApiServer {
     private static final Logger log = LoggerFactory.getLogger(DeephavenApiServer.class);
 
-<<<<<<< HEAD
-    public static void start(DeephavenApiServer server, SessionService sessionService)
-            throws IOException, ClassNotFoundException, InterruptedException {
-        // Stop accepting new gRPC requests.
-        ProcessEnvironment.getGlobalShutdownManager().registerTask(ShutdownManager.OrderingCategory.FIRST,
-                server.server::shutdown);
-
-        // Close outstanding sessions to give any gRPCs closure.
-        ProcessEnvironment.getGlobalShutdownManager().registerTask(ShutdownManager.OrderingCategory.MIDDLE,
-                sessionService::onShutdown);
-
-        // Finally wait for gRPC to exit now.
-        ProcessEnvironment.getGlobalShutdownManager().registerTask(ShutdownManager.OrderingCategory.LAST, () -> {
-            try {
-                if (!server.server.awaitTermination(10, TimeUnit.SECONDS)) {
-                    log.error().append(
-                            "The gRPC server did not terminate in a reasonable amount of time. Invoking shutdownNow().")
-                            .endl();
-                    server.server.shutdownNow();
-                }
-            } catch (final InterruptedException ignored) {
-            }
-        });
-
-        server.start();
-        server.blockUntilShutdown();
-
-    }
-
-=======
->>>>>>> e1371861
     private final Server server;
     private final UpdateGraphProcessor ugp;
     private final LogInit logInit;
     private final ConsoleServiceGrpcImpl consoleService;
     private final ApplicationInjector applicationInjector;
-<<<<<<< HEAD
-    private final ApplicationServiceGrpcImpl applicationService;
-    private final HealthStatusManager healthStatusManager;
-=======
     private final UriResolvers uriResolvers;
     private final SessionService sessionService;
->>>>>>> e1371861
 
     @Inject
     public DeephavenApiServer(
@@ -84,25 +48,17 @@
             final LogInit logInit,
             final ConsoleServiceGrpcImpl consoleService,
             final ApplicationInjector applicationInjector,
-<<<<<<< HEAD
-            final ApplicationServiceGrpcImpl applicationService,
+            final UriResolvers uriResolvers,
+            final SessionService sessionService,
             final HealthStatusManager healthStatusManager) {
-=======
-            final UriResolvers uriResolvers,
-            final SessionService sessionService) {
->>>>>>> e1371861
         this.server = server;
         this.ugp = ugp;
         this.logInit = logInit;
         this.consoleService = consoleService;
         this.applicationInjector = applicationInjector;
-<<<<<<< HEAD
-        this.applicationService = applicationService;
-        this.healthStatusManager = healthStatusManager;
-=======
         this.uriResolvers = uriResolvers;
         this.sessionService = sessionService;
->>>>>>> e1371861
+        this.healthStatusManager = healthStatusManager;
     }
 
     @VisibleForTesting
