package io.deephaven.grpc_api.runner;

import dagger.BindsInstance;
import dagger.Component;
<<<<<<< HEAD
import io.deephaven.configuration.Configuration;
import io.deephaven.grpc_api.appmode.AppMode;
=======
>>>>>>> e1371861
import io.deephaven.grpc_api.healthcheck.HealthCheckModule;

import javax.inject.Named;
import javax.inject.Singleton;
import java.io.PrintStream;

@Singleton
@Component(modules = {
        DeephavenApiServerModule.class,
        HealthCheckModule.class,
        ServerBuilderModule.class
})
public interface DeephavenApiServerComponent {

    DeephavenApiServer getServer();

    @Component.Builder
    interface Builder {
        @BindsInstance
        Builder withPort(@Named("http.port") int port);

        @BindsInstance
        Builder withSchedulerPoolSize(@Named("scheduler.poolSize") int numThreads);

        @BindsInstance
        Builder withSessionTokenExpireTmMs(@Named("session.tokenExpireMs") long tokenExpireMs);

        @BindsInstance
        Builder withOut(@Named("out") PrintStream out);

        @BindsInstance
        Builder withErr(@Named("err") PrintStream err);

        DeephavenApiServerComponent build();
    }
<<<<<<< HEAD

    static void startMain(PrintStream out, PrintStream err, final Configuration config)
            throws IOException, InterruptedException, ClassNotFoundException {
        final int port = config.getIntegerWithDefault("grpc-api.port", 8888);
        final Logger log = LoggerFactory.getLogger(DeephavenApiServerComponent.class);
        log.info().append("grpc-api port is: ").append(port).endl();
        final DeephavenApiServerComponent injector = DaggerDeephavenApiServerComponent
                .builder()
                .withSchedulerPoolSize(4)
                .withPort(port)
                .withSessionTokenExpireTmMs(300000) // defaults to 5 min
                .withOut(out)
                .withErr(err)
                .withAppMode(AppMode.currentMode())
                .build();
        final DeephavenApiServer server = injector.getServer();
        final SessionService sessionService = injector.getSessionService();
        DeephavenApiServer.start(server, sessionService);
    }
=======
>>>>>>> e1371861
}<|MERGE_RESOLUTION|>--- conflicted
+++ resolved
@@ -2,11 +2,6 @@
 
 import dagger.BindsInstance;
 import dagger.Component;
-<<<<<<< HEAD
-import io.deephaven.configuration.Configuration;
-import io.deephaven.grpc_api.appmode.AppMode;
-=======
->>>>>>> e1371861
 import io.deephaven.grpc_api.healthcheck.HealthCheckModule;
 
 import javax.inject.Named;
@@ -42,26 +37,4 @@
 
         DeephavenApiServerComponent build();
     }
-<<<<<<< HEAD
-
-    static void startMain(PrintStream out, PrintStream err, final Configuration config)
-            throws IOException, InterruptedException, ClassNotFoundException {
-        final int port = config.getIntegerWithDefault("grpc-api.port", 8888);
-        final Logger log = LoggerFactory.getLogger(DeephavenApiServerComponent.class);
-        log.info().append("grpc-api port is: ").append(port).endl();
-        final DeephavenApiServerComponent injector = DaggerDeephavenApiServerComponent
-                .builder()
-                .withSchedulerPoolSize(4)
-                .withPort(port)
-                .withSessionTokenExpireTmMs(300000) // defaults to 5 min
-                .withOut(out)
-                .withErr(err)
-                .withAppMode(AppMode.currentMode())
-                .build();
-        final DeephavenApiServer server = injector.getServer();
-        final SessionService sessionService = injector.getSessionService();
-        DeephavenApiServer.start(server, sessionService);
-    }
-=======
->>>>>>> e1371861
 }