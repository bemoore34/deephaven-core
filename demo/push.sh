--- conflicted
+++ resolved
@@ -10,11 +10,7 @@
     docker rmi us-central1-docker.pkg.dev/deephaven-oss/deephaven/grpc-api:0.8.12 &>/dev/null
     docker rmi us-central1-docker.pkg.dev/deephaven-oss/deephaven/web:0.8.12 &>/dev/null
 
-<<<<<<< HEAD
-    export WEB_VERSION=${WEB_VERSION:- 0.6.1-demo.10}
-=======
     export WEB_VERSION=${WEB_VERSION:-0.9.3}
->>>>>>> f4a40bf0
     "$dir/gradlew" quarkusBuild pushAll \
         -i \
         -PdockerPath=deephaven-oss/deephaven \
