import com.bmuschko.gradle.docker.tasks.container.DockerCopyFileFromContainer
import com.bmuschko.gradle.docker.tasks.container.DockerCreateContainer
import com.bmuschko.gradle.docker.tasks.container.DockerLogsContainer
import com.bmuschko.gradle.docker.tasks.container.DockerRemoveContainer
import com.bmuschko.gradle.docker.tasks.container.DockerStartContainer
import com.bmuschko.gradle.docker.tasks.container.DockerWaitContainer
import com.bmuschko.gradle.docker.tasks.image.DockerBuildImage
import com.bmuschko.gradle.docker.tasks.image.DockerInspectImage
import com.bmuschko.gradle.docker.tasks.image.DockerPullImage
import com.bmuschko.gradle.docker.tasks.image.DockerRemoveImage
import com.bmuschko.gradle.docker.tasks.image.Dockerfile
import com.github.dockerjava.api.command.InspectImageResponse
import com.github.dockerjava.api.exception.DockerException
import groovy.transform.CompileStatic
import org.gradle.api.Action
import org.gradle.api.GradleException
import org.gradle.api.Project
import org.gradle.api.Task
import org.gradle.api.file.CopySpec
import org.gradle.api.file.FileCollection
import org.gradle.api.tasks.Sync
import org.gradle.api.tasks.TaskProvider
import org.gradle.util.ConfigureUtil

/**
 * Tools to make some common tasks in docker easier to use in gradle
 */
@CompileStatic
class Docker {
    private static final String LOCAL_BUILD_TAG = 'local-build'

    /**
     * Helper method to make sure we rebuild the image if it is out of date. At
     * present, is only applicable if there are tags to set on the image
     * Usage:
     * <pre>
     *     DockerBuildImage myTask = ...
     *     task.upToDateWhen { Docker.isImageUpToDate(myTask) }
     * </pre>
     *
     * @link https://github.com/bmuschko/gradle-docker-plugin/issues/1008
     * @param t the docker build image task to check
     * @return
     */
    static boolean isImageUpToDate(DockerBuildImage t) {
        File file = t.imageIdFile.get().asFile
        if (file.exists()) {
            try {
                // get the last imageId we used
                def fileImageId = file.text
                // check if that image still exists
                for (String image : t.images.get()) {
                    def inspect = t.getDockerClient().inspectImageCmd(image).exec();
                    // see if that image is tagged the way we expectif not, re-run
                    def sha = inspect.id.substring("sha:256".length());
                    if (sha != fileImageId && !sha.startsWith(fileImageId)) {
                        return false;
                    }
                }
                return true;
            } catch (DockerException e) {
                // if we fail, it must not have existed, re-run the task
                return false
            }
        }
        // the imageIdFile didn't exist, so we definitely need to build
        return false
    }

    /**
     * DSL object to describe a docker task
     */
    static class DockerTaskConfig {

        private Action<? super CopySpec> copyIn;
        private Action<? super Sync> copyOut;
        private File dockerfileFile;
        private Action<? super Dockerfile> dockerfileAction;
        private TaskDependencies containerDependencies = new TaskDependencies();

        /**
         * Files that need to be copied in to the image.
         */
        DockerTaskConfig copyIn(Action<? super CopySpec> action) {
            copyIn = action;
            return this;
        }
        /**
         * Files that need to be copied in to the image.
         */
        DockerTaskConfig copyIn(Closure closure) {
            return copyIn(ConfigureUtil.configureUsing(closure))
        }

        /**
         * Resulting files to copy out from the containerOutPath.
         */
        DockerTaskConfig copyOut(Action<? super Sync> action) {
            copyOut = action;
            return this;
        }
        /**
         * Resulting files to copy out from the containerOutPath.
         */
        DockerTaskConfig copyOut(Closure closure) {
            return copyOut(ConfigureUtil.configureUsing(closure))
        }

        /**
         * Dockerfile to use. If not set, it is assumed that a dockerfile will be included in copyIn.
         */
        DockerTaskConfig dockerfile(File dockerfile) {
            this.dockerfileFile = dockerfile;
            return this;
        }
        /**
         * Dockerfile to use. If not set, it is assumed that a dockerfile will be included in copyIn.
         */
        DockerTaskConfig dockerfile(Action<? super Dockerfile> action) {
            this.dockerfileAction = action;
            return this;
        }
        /**
         * Dockerfile to use. If not set, it is assumed that a dockerfile will be included in copyIn.
         */
        DockerTaskConfig dockerfile(Closure closure) {
            dockerfile(ConfigureUtil.configureUsing(closure));
        }

        /**
         * Tag to apply to the created image. Defaults to "deephaven/" followed by the task name.
         */
        String imageName;

        /**
         * Name of the docker network which the container should be attached to.
         */
        String network;

        /**
         * Path inside the created docker container that contains the output to be copied out as part of this task
         */
        String containerOutPath = '/out'

        /**
         * List of any containers, the tasks that create them.
         */
        List<Task> parentContainers = []

        /**
         * Optional command to run whenever the task is invoked, otherwise the image's contents will be used
         * as-is.
         */
        List<String> entrypoint;

        /**
<<<<<<< HEAD
         * Optional set of environment variables to set on the container.
         */
        Map<String, String> envVars;

        /**
         * Optional set of args to set during build process.
=======
         * Optional build arguments
>>>>>>> e1371861
         */
        Map<String, String> buildArgs;

        /**
         * Logs are always printed from the build task when it runs, but entrypoint logs are only printed
         * when it fails. Set this flag to always show logs, even when entrypoint is successful.
         */
        boolean showLogsOnSuccess;
    }
    /**
     * Describes relationships between this set of tasks and other external tasks.
     */
    static class TaskDependencies {
        /**
         * Indicates tasks that must have been successfully completed before the container can start.
         */
        Object dependsOn;
        /**
         * Indicates tasks that should run after the container has stopped.
         */
        Object finalizedBy;
    }

    private static void validateImageName(String imageName) {
        if (!imageName.endsWith(":${LOCAL_BUILD_TAG}")) {
            throw new IllegalArgumentException("imageName '${imageName}' is invalid, it must be tagged with '${LOCAL_BUILD_TAG}'")
        }
    }

    /**
     * Creates a task to run docker to do some work in a container rather than in the hosted environment.
     *
     * @param project the project this is being invoked on
     * @param taskName the name to call the new task
     * @param closure wrapper to configure a DockerTaskConfig instance
     * @return a task provider for the Sync task that will produce the requested output
     */
    static TaskProvider<? extends Task> registerDockerTask(Project project, String taskName, Closure closure) {
        return registerDockerTask(project, taskName, ConfigureUtil.configureUsing(closure))
    }

    /**
     * Creates a task to run docker to do some work in a container rather than in the hosted environment.
     *
     * @param project the project this is being invoked on
     * @param taskName the name to call the new task
     * @param action wrapper to configure a DockerTaskConfig instance
     * @return a task provider for the Sync task that will produce the requested output
     */
    static TaskProvider<? extends Task> registerDockerTask(Project project, String taskName, Action<? super DockerTaskConfig> action) {
        // create instance, assign defaults
        DockerTaskConfig cfg = new DockerTaskConfig();
        // Change taskNameFormat into deephaven/task-name-format
        cfg.imageName = "deephaven/${taskName.replaceAll(/\B[A-Z]/, /-$0/).toLowerCase()}:${LOCAL_BUILD_TAG}"

        // ask for more configuration
        action.execute(cfg)

        validateImageName(cfg.imageName)

        String dockerContainerName = "$taskName-container-${UUID.randomUUID()}"
        String dockerCopyLocation = "${project.buildDir}/$taskName-tmp-copy"
        // This directory is always marked as the inputs for the subsequent DockerBuildImage task, setting it here to
        // be explicit and scoped to this task
        File dockerWorkspaceContents = project.file("${project.buildDir}/$taskName-docker");

        // If needed, make a Dockerfile from config
        TaskProvider<Dockerfile> dockerfileTask

        if (cfg.dockerfileAction && cfg.dockerfileFile) {
            throw new IllegalStateException("Cannot specify dockerfile as both path and closure")
        }

        if (cfg.dockerfileAction) {
            dockerfileTask = project.tasks.register("${taskName}Dockerfile", Dockerfile) { dockerfile ->
                cfg.dockerfileAction.execute(dockerfile)
                dockerfile.destFile.set new File(dockerWorkspaceContents.path + 'file', 'Dockerfile')
            }
        }

        // Copy the requested files into build/docker
        def prepareDocker = project.tasks.register("${taskName}PrepareDocker", Sync) { sync ->
            // First, apply the provided spec
            cfg.copyIn.execute(sync)

            // Then, make sure we write into our docker dir
            sync.into dockerWorkspaceContents

            if (cfg.dockerfileFile) {
                sync.from cfg.dockerfileFile
            } else if (cfg.dockerfileAction) {
                sync.from dockerfileTask.get().outputs.files
            }
        }

        TaskProvider<DockerBuildImage> makeImage = registerDockerImage(project, "${taskName}MakeImage") { DockerBuildImage buildImage ->
            buildImage.with {
                // assign our own workspace dir
                inputDir.set dockerWorkspaceContents
                // set it as inputs anyway, in case this changes, as it is also an implicit dependsOn
                inputs.files prepareDocker.get().outputs.files

                // specify that we rely on any parent container's outputs
                // this is superior to using dependsOn, since it means we will re-run correctly when the upstream image
                // is updated
                inputs.files cfg.parentContainers.each { t -> t.outputs.files }


                // specify tag, if provided
                if (cfg.imageName) {
                    images.add(cfg.imageName)
                }

<<<<<<< HEAD
                if (cfg.buildArgs) {
                    buildArgs.set(cfg.buildArgs)
=======
                // add build arguments, if provided
                if (cfg.buildArgs) {
                    buildArgs.putAll(cfg.buildArgs)
>>>>>>> e1371861
                }
            }
        }

        // Create a new container from the image above, as a workaround to extract the output from the dockerfile's
        // build steps
        TaskProvider<DockerCreateContainer> createContainer = project.tasks.register("${taskName}CreateContainer", DockerCreateContainer) { createContainer ->
            createContainer.with {
                // this could probably be simplified to a dependsOn, since we already use its imageId as an input
                inputs.files makeImage.get().outputs.files

                if (cfg.entrypoint) {
                    // if provided, set a run command that we'll use each time it starts
                    entrypoint.set(cfg.entrypoint)
                }

                if (cfg.network) {
                    hostConfig.network.set(cfg.network)
                }

                if (cfg.containerDependencies.dependsOn) {
                    dependsOn(cfg.containerDependencies.dependsOn)
                }
                if (cfg.envVars) {
                    cfg.envVars.forEach createContainer.&withEnvVar
                }

                targetImageId makeImage.get().getImageId()
                containerName.set(dockerContainerName)
            }
        }

        // Remove container after its contents have been extracted. Note that this could fail to run if the
        // worker is killed, since the container name is generated fresh each time
        TaskProvider<DockerRemoveContainer> removeContainer = project.tasks.register("${taskName}RemoveContainer", DockerRemoveContainer) { removeContainer ->
            removeContainer.with {
                //TODO wire this up to not even run if the container doesn't exist
                dependsOn createContainer
                targetContainerId dockerContainerName

                if (cfg.containerDependencies.finalizedBy) {
                    finalizedBy(cfg.containerDependencies.finalizedBy)
                }

                onError { t ->
                    // ignore, container might not exist
                }
            }
        }

        // Optionally lets us run the container each invocation with a command (such as for tests). This will
        // only be used if cfg.command is set
        TaskProvider<DockerStartContainer> startContainer = project.tasks.register("${taskName}StartContainer", DockerStartContainer) { startContainer ->
            startContainer.with {
                startContainer.dependsOn createContainer
                containerId.set(dockerContainerName)
            }
        }
        TaskProvider<DockerWaitContainer> containerFinished = project.tasks.register("${taskName}WaitContainer", DockerWaitContainer) { waitContainer ->
            waitContainer.with {
                dependsOn startContainer
                containerId.set(dockerContainerName)
            }
        }
        TaskProvider<DockerLogsContainer> containerLogs = project.tasks.register("${taskName}LogsContainer", DockerLogsContainer) { logsContainer ->
            logsContainer.with {
                containerId.set(dockerContainerName)
                dependsOn containerFinished
                onlyIf {
                    cfg.entrypoint && (containerFinished.get().exitCode != 0 || cfg.showLogsOnSuccess)
                }
            }
        }

        if (!cfg.copyOut) {
            // Make a wrap-up task to clean up the task work, wait until things are finished, since we have nothing to copy out
            return project.tasks.register(taskName) { task ->
                task.with {
                    if (cfg.entrypoint) {
                        dependsOn containerFinished, containerLogs
                        doLast {
                            // There was an entrypoint specified, if the command was not successful kill the build once
                            // we're done copying output. Note that this means the output is actually thrown away (aside
                            // from being writen to the log this build)
                            if (containerFinished.get().exitCode != 0) {
                                throw new GradleException("Command '${cfg.entrypoint.join(' ')}' failed with exit code ${containerFinished.get().exitCode}, check logs for details")
                            }
                            logger.quiet('Entrypoint has been executed, but no output is copied out.')
                        }
                    } else {
                        dependsOn createContainer
                    }
                    finalizedBy removeContainer

                    // We need to declare some output so that other tasks can correctly depend on this. Whether or not
                    // there is an entrypoint, the last accessible output is the build image, so declare that
                    outputs.files makeImage.get().outputs.files
                }
            }
        }

        // Copy the results from the build out of the container, so the sync task can make it available
        TaskProvider<DockerCopyFileFromContainer> copyGenerated = project.tasks.register("${taskName}CopyGeneratedOutput", DockerCopyFileFromContainer) { copy ->
            copy.with {
                if (cfg.entrypoint) {
                    dependsOn containerFinished, containerLogs
                } else {
                    dependsOn createContainer
                }

                // once we're done copying output, delete the container
                finalizedBy removeContainer

                // specify that we don't need to re-run if the imageid didn't change
                inputs.property('imageId', makeImage.get().getImageId())
                outputs.dir(dockerCopyLocation)

                targetContainerId createContainer.get().getContainerId()

                remotePath.set(cfg.containerOutPath)
                hostPath.set(dockerCopyLocation)

                doFirst {
                    // we must manually delete this first, since docker cp will error if trying to overwrite
                    project.delete(dockerCopyLocation)
                }
            }
        }

        // Sync the results to where the caller requested us to put them
        return project.tasks.register(taskName, Sync) { sync ->
            sync.with {
                dependsOn copyGenerated

                if (cfg.entrypoint) {
                    doLast {
                        // there was an entrypoint specified, if the command was not successful kill the build once
                        // we're done copying output
                        if (containerFinished.get().exitCode != 0) {
                            throw new GradleException("Command '${cfg.entrypoint.join(' ')}' failed with exit code ${containerFinished.get().exitCode}, check logs for details")
                        }
                    }
                }

                // run the provided closure first
                cfg.copyOut.execute(sync)

                // then set the from location
                from dockerCopyLocation
            }
        }
    }

    static TaskProvider<? extends DockerBuildImage> registerDockerImage(Project project, String taskName, Closure closure) {
        return registerDockerImage(project, taskName, ConfigureUtil.configureUsing(closure))
    }
    static TaskProvider<? extends DockerBuildImage> registerDockerImage(Project project, String taskName, Action<? super DockerBuildImage> action) {
        // Produce a docker image from the copied inputs and provided dockerfile, and tag it
        TaskProvider<DockerBuildImage> makeImage = project.tasks.register(taskName, DockerBuildImage) { buildImage ->
            action.execute(buildImage)
            if (buildImage.images) {
                buildImage.images.get().forEach { String imageName -> validateImageName(imageName) }

                // apply fix, since tags don't work properly
                buildImage.outputs.upToDateWhen {
                    isImageUpToDate(buildImage)
                }
            }
        }

        // Enabling removing the image as part of clean task
        TaskProvider<DockerRemoveImage> removeImage = project.tasks.register("${taskName}Clean", DockerRemoveImage) { removeImage ->
            removeImage.with {
                Set<String> images = makeImage.get().images.get();
                if (images.isEmpty()) {
                    // don't bother to run if no tag was set, it'll get gc'd automatically at some point
                    onlyIf { false }
                } else {
                    // We assume exactly one tag set
                    targetImageId images.iterator().next()
                    onError { t ->
                        // ignore, the image might not exist
                    }
                }
            }
        }
        project.tasks.findByName('clean').dependsOn removeImage

        return makeImage;
    }

    static TaskProvider<? extends Task> buildPyWheel(Project project, String taskName, String imgName, String sourcePath) {
        project.evaluationDependsOn(registryProject('python'))
        return registerDockerTask(project, taskName) { DockerTaskConfig config ->
            config.copyIn { Sync sync ->
                sync.from(sourcePath) { CopySpec copySpec ->
                    copySpec.into 'src'
                }
            }
            config.imageName = "${imgName}:local-build"
            config.dockerfile { Dockerfile action ->
                // set up the container, env vars - things that aren't likely to change
                action.from 'deephaven/python:local-build as sources'
                action.arg 'DEEPHAVEN_VERSION'
                action.environmentVariable 'DEEPHAVEN_VERSION', project.version.toString()
                action.workingDir '/usr/src/app'
                action.copyFile '/src', '.'
                action.from 'sources as build'
                action.runCommand '''set -eux; \\
                      test -n "${DEEPHAVEN_VERSION}";\\
                      python setup.py bdist_wheel'''
            }
            config.parentContainers = [ registryTask(project, 'python') ]
            config.containerOutPath='/usr/src/app/dist'
            config.copyOut { Sync sync ->
                sync.into "build/wheel${taskName}"
            }
        }
    }


    static TaskProvider<? extends DockerBuildImage> registryRegister(Project project) {

        String imageName = project.property('deephaven.registry.imageName')
        String imageId = project.property('deephaven.registry.imageId')
        boolean ignoreOutOfDate = project.hasProperty('deephaven.registry.ignoreOutOfDate') ?
                'true' == project.property('deephaven.registry.ignoreOutOfDate') :
                false

        def pullImage = project.tasks.register('pullImage', DockerPullImage) { pull ->
            pull.group = 'Docker Registry'
            pull.description = "Release management task: Pulls '${imageName}'"
            pull.image.set imageName
        }

        def bumpImage = project.tasks.register('bumpImage', DockerInspectImage) {inspect ->
            inspect.group = 'Docker Registry'
            inspect.description = "Release management task: Updates the gradle.properties file for '${imageName}'"
            inspect.imageId.set imageName
            inspect.mustRunAfter pullImage
            inspect.onNext { InspectImageResponse message ->
                if (message.repoDigests.isEmpty()) {
                    throw new RuntimeException("Image '${imageName}' from the (local) repository does not have a repo digest. " +
                            "This is an unexpected situation, unless you are manually building the image.")
                }
                if (message.repoDigests.size() > 1) {
                    throw new RuntimeException("Unable to bump the imageId for '${imageName}' since there are mulitple digests: '${message.repoDigests}'.\n" +
                            "Please update the property `deephaven.registry.imageId` in the file '${project.projectDir}/gradle.properties' manually.")
                }
                def repoDigest = message.repoDigests.get(0)

                if (repoDigest != imageId) {
                    new File(project.projectDir, 'gradle.properties').text =
                            "deephaven.registry.imageName=${imageName}\n" +
                                    "deephaven.registry.imageId=${repoDigest}\n"
                    inspect.logger.quiet("Updated imageId for '${imageName}' to '${repoDigest}' from '${imageId}'.")
                } else {
                    inspect.logger.quiet("ImageId for '${imageName}' already up-to-date.")
                }
            }
        }

        project.tasks.register('compareImage', DockerInspectImage) {inspect ->
            inspect.group = 'Docker Registry'
            inspect.description = "Release management task: Compares the (local) repository contents for '${imageName}' against source-control contents."
            inspect.imageId.set imageName
            inspect.mustRunAfter pullImage
            inspect.onNext { InspectImageResponse message ->
                if (message.repoDigests.isEmpty()) {
                    throw new RuntimeException("Image '${imageName}' from the (local) repository does not have a repo digest. " +
                            "This is an unexpected situation, unless you are manually building the image.")
                }
                if (!(imageId in message.repoDigests)) {
                    String text = "The imageId for '${imageName}' appears to be out-of-sync with the (local) repository. " +
                            "Possible repo digests are '${message.repoDigests}'.\n" +
                            "Consider running one of the following, and retrying the compare, to see if the issue persists:\n" +
                            "\t`./gradlew ${project.name}:${pullImage.get().name}`, or\n" +
                            "\t`docker pull ${imageName}`\n\n" +
                            "If the image is still out-of-sync, it's likely that there is a new release for '${imageName}'.\n" +
                            "You may run:\n" +
                            "\t`./gradlew ${project.name}:${bumpImage.get().name}`, or\n" +
                            "\tmanually update '${project.projectDir}/gradle.properties' to bring the build logic up-to-date."
                    if (ignoreOutOfDate) {
                        inspect.logger.warn(text)
                    } else {
                        throw new RuntimeException(text)
                    }
                }
            }
            inspect.onError {error ->
                if (error.message.contains('no such image')) {
                    throw new RuntimeException("Unable to find the image '${imageName}' in the (local) repository.\n" +
                            "Consider running one of the following:\n" +
                            "\t`./gradlew ${project.name}:${pullImage.get().name}`, or\n" +
                            "\t`docker pull ${imageName}`, or\n" +
                            "\t`docker tag <source> ${imageName}`")
                }
                throw error
            }
        }

        def dockerfile = project.tasks.register('dockerfile', Dockerfile) { dockerfile ->
            dockerfile.description = "Internal task: creates a dockerfile, to be (built) tagged as 'deephaven/${project.projectDir.name}:local-build'."
            dockerfile.from(imageId)
        }

        // Note: even though this is a "build" task, it's really a pull-if-absent + tag task.
        registerDockerImage(project, 'tagLocalBuild') { DockerBuildImage build ->
            def dockerFileTask = dockerfile.get()

            build.group = 'Docker Registry'
            build.description = "Creates 'deephaven/${project.projectDir.name}:local-build'."
            build.inputs.files dockerFileTask.outputs.files
            build.dockerFile.set dockerFileTask.outputs.files.singleFile
            build.images.add("deephaven/${project.projectDir.name}:local-build".toString())
        }
    }

    static String registryProject(String name) {
        ":docker-${name}"
    }

    static Task registryTask(Project project, String name) {
        project.project(":docker-${name}").tasks.findByName('tagLocalBuild')
    }

    static FileCollection registryFiles(Project project, String name) {
        registryTask(project, name).outputs.files
    }
}<|MERGE_RESOLUTION|>--- conflicted
+++ resolved
@@ -154,16 +154,12 @@
         List<String> entrypoint;
 
         /**
-<<<<<<< HEAD
          * Optional set of environment variables to set on the container.
          */
         Map<String, String> envVars;
 
         /**
          * Optional set of args to set during build process.
-=======
-         * Optional build arguments
->>>>>>> e1371861
          */
         Map<String, String> buildArgs;
 
@@ -271,20 +267,14 @@
                 // is updated
                 inputs.files cfg.parentContainers.each { t -> t.outputs.files }
 
-
                 // specify tag, if provided
                 if (cfg.imageName) {
                     images.add(cfg.imageName)
                 }
 
-<<<<<<< HEAD
-                if (cfg.buildArgs) {
-                    buildArgs.set(cfg.buildArgs)
-=======
                 // add build arguments, if provided
                 if (cfg.buildArgs) {
                     buildArgs.putAll(cfg.buildArgs)
->>>>>>> e1371861
                 }
             }
         }
